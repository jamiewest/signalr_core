import 'dart:async';

import 'package:signalr_core/src/connection.dart';
import 'package:signalr_core/src/handshake_protocol.dart';
import 'package:signalr_core/src/hub_protocol.dart';
import 'package:signalr_core/src/logger.dart';
import 'package:signalr_core/src/retry_policy.dart';
import 'package:signalr_core/src/utils.dart';

typedef InvocationEventCallback = void Function(
    HubMessage? invocationEvent, Exception? exception);
typedef MethodInvocationFunc = void Function(List<dynamic>? arguments);
typedef ClosedCallback = void Function(Exception? exception);
typedef ReconnectingCallback = void Function(Exception? exception);
typedef ReconnectedCallback = void Function(String? connectionId);

const int DEFAULT_TIMEOUT_IN_MS = 30 * 1000;
const int DEFAULT_PING_INTERVAL_IN_MS = 15 * 1000;

/// Describes the current state of the [HubConnection] to the server.
enum HubConnectionState {
  /// The hub connection is disconnected.
  disconnected,

  /// The hub connection is connecting.
  connecting,

  /// The hub connection is connected.
  connected,

  /// The hub connection is disconnecting.
  disconnecting,

  /// The hub connection is reconnecting.
  reconnecting
}

/// Represents a connection to a SignalR Hub.
class HubConnection {
  final dynamic _cachedPingMessage;
  final Connection? _connection;
  final Logging? _logger;
  final RetryPolicy? _reconnectPolicy;
  final HubProtocol _protocol;
  late HandshakeProtocol _handshakeProtocol;
  late Map<String?, InvocationEventCallback> _callbacks;
  late Map<String, List<MethodInvocationFunc>> _methods;
  int? _invocationId;

  late List<ClosedCallback> _closedCallbacks;
  late List<ReconnectingCallback> _reconnectingCallbacks;
  late List<ReconnectedCallback> _reconnectedCallbacks;

  bool? _receivedHandshakeResponse;
  late Completer _handshakeCompleter;
  Exception? _stopDuringStartError;

  HubConnectionState? _connectionState;
  late bool _connectionStarted;
  Future<void>? _startFuture;
  Future<void>? _stopFuture;

  Timer? _reconnectDelayHandle;
  Timer? _timeoutHandle;
  Timer? _pingServerHandle;

  HubConnection({
    Connection? connection,
    Logging? logging,
    required HubProtocol protocol,
    RetryPolicy? reconnectPolicy,
  })  : _cachedPingMessage = protocol.writeMessage(PingMessage()),
        _connection = connection,
        _logger = logging,
        _protocol = protocol,
        _reconnectPolicy = reconnectPolicy {
    serverTimeoutInMilliseconds = DEFAULT_TIMEOUT_IN_MS;
    keepAliveIntervalInMilliseconds = DEFAULT_PING_INTERVAL_IN_MS;

    _handshakeProtocol = HandshakeProtocol();
    if (_connection != null) {
      _connection
        ..onreceive = _processIncomingData
        ..onclose =
            (Exception? exception) => _connectionClosed(exception: exception);
    }

    _callbacks = {};
    _methods = {};
    _closedCallbacks = [];
    _reconnectingCallbacks = [];
    _reconnectedCallbacks = [];
    _invocationId = 0;
    _receivedHandshakeResponse = false;
    _connectionState = HubConnectionState.disconnected;
    _connectionStarted = false;
  }

  /// The server timeout in milliseconds.
  ///
  /// If this timeout elapses without receiving any messages from the server,
  /// the connection will be terminated with an error.
  /// The default timeout value is 30,000 milliseconds (30 seconds).
  late int serverTimeoutInMilliseconds;

  /// Default interval at which to ping the server.
  ///
  /// The default value is 15,000 milliseconds (15 seconds).
  /// Allows the server to detect hard disconnects (like when a client unplugs
  /// their computer).
  late int keepAliveIntervalInMilliseconds;

  /// Indicates the state of the {@link HubConnection} to the server.
  HubConnectionState? get state => _connectionState;

  /// Represents the connection id of the [HubConnection] on the server. The
  /// connection id will be null when the connection is either
  /// in the disconnected state or if the negotiation step was skipped.
  String? get connectionId => _connection!.connectionId;

  /// Indicates the url of the {@link HubConnection} to the server.
  String get baseUrl => _connection!.baseUrl!;

  /// Sets a new url for the HubConnection. Note that the url can only be
  /// changed when the connection is in either the Disconnected or
  /// Reconnecting states.
  set baseUrl(String url) {
    if ((_connectionState != HubConnectionState.disconnected) &&
        (_connectionState != HubConnectionState.reconnecting)) {
      throw Exception(
        'The HubConnection must be in the Disconnected or Reconnecting '
        'state to change the url.',
      );
    }

    if (url.isEmpty) {
      throw Exception('The HubConnection url must be a valid url.');
    }

    _connection!.baseUrl = url;
  }

  /// Starts the connection.
  Future<void>? start() {
    _startFuture = _startWithStateTransitions();
    return _startFuture;
  }

  Future<void> _startWithStateTransitions() async {
    if (_connectionState != HubConnectionState.disconnected) {
      return Future.error(Exception(
        'Cannot start a HubConnection that is not in the '
        '\'Disconnected\' state.',
      ));
    }

    _connectionState = HubConnectionState.connecting;
    _logger!(LogLevel.debug, 'Starting HubConnection.');

    try {
      await _startInternal();

      _connectionState = HubConnectionState.connected;
      _connectionStarted = true;
      _logger(LogLevel.debug, 'HubConnection connected successfully.');
    } catch (e) {
      _connectionState = HubConnectionState.disconnected;
      _logger(
        LogLevel.debug,
        'HubConnection failed to start successfully because of error '
        '\'{$e.toString()}\'.',
      );
      return Future.error(e);
    }
  }

  Future<void> _startInternal() async {
    _stopDuringStartError = null;
    _receivedHandshakeResponse = false;

    _handshakeCompleter = Completer();
    final handshakeFuture = _handshakeCompleter.future;

    // Set up the promise before any connection is (re)started otherwise it
    // could race with received messages
    // final handshakeFuture = Future.value((resolve, reject) async => {
    //   _handshakeResolver = resolve,
    //   _handshakeRejector = reject
    // });

    await _connection!.start(transferFormat: _protocol.transferFormat);

    try {
      final handshakeRequest = HandshakeRequestMessage(
        protocol: _protocol.name,
        version: _protocol.version,
      );

      _logger!(LogLevel.debug, 'Sending handshake request.');

      await _sendMessage(
          _handshakeProtocol.writeHandshakeRequest(handshakeRequest));

      _logger(LogLevel.information, 'Using HubProtocol \'${_protocol.name}\'.');

      // defensively cleanup timeout in case we receive a message from the
      //server before we finish start
      _cleanupTimeout();
      _resetTimeoutPeriod();
      _resetKeepAliveInterval();

      await handshakeFuture;

      // It's important to check the stopDuringStartError instead of just
      // relying on the handshakePromise being rejected on close, because
      // this continuation can run after both the handshake completed
      // successfully and the connection was closed.
      if (_stopDuringStartError != null) {
        // It's important to throw instead of returning a rejected promise,
        // because we don't want to allow any state transitions to occur between
        // now and the calling code observing the exceptions. Returning a
        // rejected promise will cause the calling continuation to get scheduled
        // to run later.
        throw _stopDuringStartError!;
      }
    } catch (e) {
      _logger!(
        LogLevel.debug,
        'Hub handshake failed with error \'${e.toString()}\' during '
        ' start(). Stopping HubConnection.',
      );

      _cleanupTimeout();
      _cleanupPingTimer();

      // HttpConnection.stop() should not complete until after the onclose
      // callback is invoked. This will transition the HubConnection to
      //the disconnected state before HttpConnection.stop() completes.
      await _connection.stop(exception: e as Exception);
      rethrow;
    }
  }

  /// Stops the connection.
  Future<void> stop() async {
    // Capture the start future before the connection might be restarted in an
    //onclose callback.
    final startFuture = _startFuture;

    _stopFuture = _stopInternal();
    await _stopFuture;

    try {
      // Awaiting undefined continues immediately
      await startFuture;
    } catch (e) {
      // This exception is returned to the user as a rejected Future from
      //the start method.
    }
  }

  Future<void>? _stopInternal({Exception? exception}) async {
    if (_connectionState == HubConnectionState.disconnected) {
      _logger!(
        LogLevel.debug,
        'Call to HubConnection.stop(${exception.toString()}) ignored '
        'because it is already in the disconnected state.',
      );
      return Future.value(null);
    }

    if (_connectionState == HubConnectionState.disconnecting) {
      _logger!(
        LogLevel.debug,
        'Call to HttpConnection.stop(${exception.toString()}) ignored '
        'because the connection is already in the disconnecting state.',
      );
      return _stopFuture;
    }

    _connectionState = HubConnectionState.disconnecting;

    _logger!(LogLevel.debug, 'Stopping HubConnection');

    if (_reconnectDelayHandle != null) {
      // We're in a reconnect delay which means the underlying connection
      // is currently already stopped. Just clear the handle to stop the
      // reconnect loop (which no one is waiting on thankfully) and
      // fire the onclose callbacks.
      _logger(
        LogLevel.debug,
        'Connection stopped during reconnect delay. Done reconnecting.',
      );

      _clearTimeout(_reconnectDelayHandle);
      _reconnectDelayHandle = null;

      _completeClose();
      return Future.value(null);
    }

    _cleanupTimeout();
    _cleanupPingTimer();
    _stopDuringStartError = (exception != null)
        ? exception
        : Exception(
            'The connection was stopped before the hub '
            'handshake could complete.',
          );

    // HttpConnection.stop() should not complete until after either
    // HttpConnection.start() fails or the onclose callback is invoked.
    // The onclose callback will transition the HubConnection
    // to the disconnected state if need be before HttpConnection.stop()
    // completes.
    return _connection!.stop(exception: exception);
  }

  /// Invokes a hub method on the server using the specified name and
  /// arguments. Does not wait for a response from the receiver.
  ///
  /// The Promise returned by this method resolves when the client has sent
  /// the invocation to the server. The server may still
  /// be processing the invocation.
  Future<void> send({
    String? methodName,
    List<dynamic>? args,
  }) {
    final streamParameters = _replaceStreamParameters(args);
    final sendPromise = _sendWithProtocol(
      _createInvocation(
        methodName: methodName,
        args: args,
        nonblocking: true,
        streamIds: streamParameters.$2,
      ),
    );

    _launchStreams(streamParameters.$1, sendPromise);

    return sendPromise;
  }

  Future<void> _sendMessage(dynamic message) {
    _resetKeepAliveInterval();
    return _connection!.send(message);
  }

  Future<void> _sendWithProtocol(dynamic message) {
    return _sendMessage(_protocol.writeMessage(message as HubMessage));
  }

  void _resetKeepAliveInterval() {
    // if (_connection.features.inherentKeepAlive) {
    //   return;
    // }

    _cleanupPingTimer();
    _pingServerHandle =
        Timer.periodic(Duration(milliseconds: keepAliveIntervalInMilliseconds),
            (Timer timer) async {
      if (_connectionState == HubConnectionState.connected) {
        try {
          await _sendMessage(_cachedPingMessage);
        } catch (e) {
          // We don't care about the error. It should be seen elsewhere in the
          // client. The connection is probably in a bad or closed state now,
          //cleanup the timer so it stops triggering
          _cleanupPingTimer();
        }
      }
    });
  }

  void _resetTimeoutPeriod() {
    if ((_connection!.features != null) ||
        (_connection.features.inherentKeepAlive == false)) {
      // Set the timeout timer
      _timeoutHandle = Timer.periodic(
          Duration(milliseconds: serverTimeoutInMilliseconds), (Timer timer) {
        _serverTimeout();
        timer.cancel();
      });
    }
  }

  void _serverTimeout() {
    _connection!.stop(
      exception: Exception(
        'Server timeout elapsed without receiving a message from '
        'the server.',
      ),
    );
  }

  void _completeClose({Exception? exception}) {
    if (_connectionStarted) {
      _connectionState = HubConnectionState.disconnected;
      _connectionStarted = false;

      try {
        for (var callback in _closedCallbacks) {
          callback(exception);
        }
      } catch (e) {
        _logger!(
          LogLevel.error,
          'An onclose callback called with error '
          '\'${exception.toString()}\' threw error \'${e.toString()}\'.',
        );
      }
    }
  }

  Future<void> _reconnect({Exception? exception}) async {
    final reconnectStartTime = Stopwatch()..start();
    //final reconnectStartTime = DateTime.now();
    var previousReconnectAttempts = 0;
    var retryError = (exception != null)
        ? exception
        : Exception('Attempting to reconnect due to a unknown error.');

    var nextRetryDelay = _getNextRetryDelay(
        previousRetryCount: previousReconnectAttempts++,
        elapsedMilliseconds: 0,
        retryReason: retryError);

    if (nextRetryDelay == null) {
      _logger!(
        LogLevel.debug,
        'Connection not reconnecting because the RetryPolicy returned null '
        'on the first reconnect attempt.',
      );
      _completeClose(exception: exception);
      return;
    }

    _connectionState = HubConnectionState.reconnecting;

    if (exception != null) {
      _logger!(
        LogLevel.information,
        'Connection reconnecting because of error '
        '\'${exception.toString()}\'.',
      );
    } else {
      _logger!(LogLevel.information, 'Connection reconnecting.');
    }

    try {
      for (var callback in _reconnectingCallbacks) {
        callback(exception);
      }
    } catch (e) {
      _logger(
        LogLevel.error,
        'An onreconnecting callback called with error '
        '\'${exception.toString()}\' threw error \'${e.toString()}\'.',
      );
    }

    // Exit early if an onreconnecting callback called connection.stop().
    if (_connectionState != HubConnectionState.reconnecting) {
      _logger(
        LogLevel.debug,
        'Connection left the reconnecting state in onreconnecting '
        ' callback. Done reconnecting.',
      );
      return;
    }

    while (nextRetryDelay != null) {
      _logger(
        LogLevel.information,
        'Reconnect attempt number $previousReconnectAttempts will start in '
        '$nextRetryDelay ms.',
      );

      await Future(() {
        var completer = Completer();
        _reconnectDelayHandle = Timer(Duration(milliseconds: nextRetryDelay!),
            () => completer.complete());
        return completer.future;
      });
      _reconnectDelayHandle = null;

      if (_connectionState == null ||
          _connectionState != HubConnectionState.reconnecting) {
        _logger(
          LogLevel.debug,
          'Connection left the reconnecting state during reconnect delay. '
          'Done reconnecting.',
        );
        return;
      }

      try {
        await _startInternal();

        _connectionState = HubConnectionState.connected;
        _logger(
            LogLevel.information, 'HubConnection reconnected successfully.');

        try {
          for (var callback in _reconnectedCallbacks) {
            callback(_connection!.connectionId);
          }
        } catch (e) {
          _logger(
            LogLevel.error,
            'An onreconnected callback called with connectionId '
            '\'${_connection!.connectionId}; threw error \'${e.toString()}\'.',
          );
        }

        return;
      } catch (e) {
        _logger(LogLevel.information,
            'Reconnect attempt failed because of error \'${e.toString()}\'.');

        if (_connectionState != HubConnectionState.reconnecting) {
          _logger(
            LogLevel.debug,
            'Connection left the reconnecting state during reconnect '
            'attempt. Done reconnecting.',
          );
          return;
        }

        retryError = (e is Exception) ? e : Exception(e.toString());
        nextRetryDelay = _getNextRetryDelay(
          previousRetryCount: previousReconnectAttempts++,
          elapsedMilliseconds: reconnectStartTime.elapsedMilliseconds,
          retryReason: retryError,
        );
      }
    }

    _logger(
      LogLevel.information,
      'Reconnect retries have been exhausted after '
      '${reconnectStartTime.elapsedMilliseconds} ms and '
      '$previousReconnectAttempts failed attempts. Connection disconnecting.',
    );

    _completeClose();
  }

  int? _getNextRetryDelay({
    int? previousRetryCount,
    int? elapsedMilliseconds,
    Exception? retryReason,
  }) {
    try {
      return _reconnectPolicy!.nextRetryDelayInMilliseconds(
        RetryContext(
          elapsedMilliseconds: elapsedMilliseconds,
          previousRetryCount: previousRetryCount,
          retryReason: retryReason,
        ),
      );
    } catch (e) {
      _logger!(
        LogLevel.error,
        'RetryPolicy.nextRetryDelayInMilliseconds($previousRetryCount, '
        '$elapsedMilliseconds) threw error \'${e.toString()}\'.',
      );
      return null;
    }
  }

  /// Invokes a streaming hub method on the server using the specified name
  /// and arguments.
  Stream<T?> stream<T>(String methodName, {List<dynamic>? args}) {
    final streamParameters = _replaceStreamParameters(args);
    final invocationDescriptor = _createStreamInvocation(
        methodName: methodName, args: args, streamIds: streamParameters.$2);

    late Future<void> futureQueue;
    final controller = StreamController<T?>()
      ..onCancel = () {
        final cancelInvocation =
            _createCancelInvocation(id: invocationDescriptor.invocationId);

        _callbacks.remove(invocationDescriptor.invocationId);

        futureQueue.then((value) {
          return _sendWithProtocol(cancelInvocation);
        });
      };

    _callbacks[invocationDescriptor.invocationId] =
        (HubMessage? invocationEvent, Exception? error) {
      if (error != null) {
        controller.addError(error);
        return;
      } else if (invocationEvent != null) {
        if (invocationEvent.type == MessageType.completion) {
          if (invocationEvent is CompletionMessage) {
            if (invocationEvent.error != null) {
              if (invocationEvent.error!.isNotEmpty) {
                controller.addError(Exception(error));
              } else {
                controller.close();
              }
            } else {
              controller.close();
            }
          }
        } else {
          if (invocationEvent is StreamItemMessage) {
            controller.add(invocationEvent.item as T?);
          }
        }
      }
    };

    futureQueue = _sendWithProtocol(invocationDescriptor).catchError((e) {
      if (e is Object) {
        controller.addError(e);
      }
      _callbacks.remove(invocationDescriptor.invocationId);
    });

    _launchStreams(streamParameters.$1, futureQueue);

    return controller.stream;
  }

  /// Invokes a hub method on the server using the specified name and arguments.
  ///
  /// The Future returned by this method resolves when the server indicates it
  /// has finished invoking the method. When the future resolves, the server
  /// has finished invoking the method. If the server method returns a result,
  /// it is produced as the result of resolving the Future.
  Future<dynamic> invoke(String methodName, {List<dynamic>? args}) {
    final streamParameters = _replaceStreamParameters(args);
    final invocationDescriptor = _createInvocation(
      methodName: methodName,
      args: args,
      nonblocking: false,
      streamIds: streamParameters.$2,
    );

    final p = Completer<dynamic>();

    _callbacks[invocationDescriptor.invocationId] =
        (HubMessage? invocationEvent, Exception? error) {
      if (error != null) {
        p.completeError(error);
      } else if (invocationEvent != null) {
        // invocationEvent will not be null when an error is not passed to the
        // callback
        if (invocationEvent.type == MessageType.completion) {
          if (invocationEvent is CompletionMessage) {
            if (invocationEvent.error != null) {
              p.completeError(Exception(invocationEvent.error));
            } else {
              p.complete(invocationEvent.result);
            }
          } else {
            p.completeError(
                Exception('Unexpected message type: ${invocationEvent.type}'));
          }
        }
      }
    };

    final futureQueue = _sendWithProtocol(invocationDescriptor).catchError((e) {
      if (e is Object) {
        p.completeError(e);
      }
      _callbacks.remove(invocationDescriptor.invocationId);
    });

    _launchStreams(streamParameters.$1, futureQueue);

    return p.future;
  }

  (Map<int?, Stream<dynamic>>, List<String>) _replaceStreamParameters(
      List<dynamic>? args) {
    final streams = <int?, Stream<dynamic>>{};
    final streamIds = <String>[];

    if (args != null) {
      for (var i = 0; i < args.length; i++) {
        final argument = args[i];
        if (argument is Stream) {
          final streamId = _invocationId;
          if (_invocationId != null) {
            _invocationId = _invocationId! + 1;
          }
          // Store the stream for later use
          streams[streamId] = argument;
          streamIds.add(streamId.toString());

          // remove stream from args
          args.removeAt(i);
        }
      }
    }

    return (streams, streamIds);
  }

  /// Registers a handler that will be invoked when the hub method with the
  /// specified method name is invoked.
  void on(String methodName, MethodInvocationFunc newMethod) {
    if (methodName.isEmpty) {
      return;
    }

    methodName = methodName.toLowerCase();
    if (_methods[methodName] == null) {
      _methods[methodName] = [];
    }

    // Preventing adding the same handler multiple times.
    if (_methods[methodName]!.contains(newMethod)) {
      return;
    }

    _methods[methodName]!.add(newMethod);
  }

  /// Removes all handlers for the specified hub method.
  void off(String methodName, {MethodInvocationFunc? method}) {
    if (methodName.isEmpty) {
      return;
    }

    methodName = methodName.toLowerCase();
    final List<void Function(List<dynamic>)>? handlers = _methods[methodName];
    if (handlers == null) {
      return;
    }

    if (method != null) {
      final removeIdx = handlers.indexOf(method);
      if (removeIdx != -1) {
        handlers.removeAt(removeIdx);
        if (handlers.isEmpty) {
          _methods.remove(methodName);
        }
      }
    } else {
      _methods.remove(methodName);
    }
  }

  void _processIncomingData(dynamic data) {
    _cleanupTimeout();

    if (_receivedHandshakeResponse == false) {
      data = _processHandshakeResponse(data);
      _receivedHandshakeResponse = true;
    }

    // Data may have all been read when processing handshake response
    if (data != null && data is Object) {
      // Parse the messages
      final messages = _protocol.parseMessages(data, _logger);

      for (final message in messages) {
        switch (message!.type) {
          case MessageType.undefined:
            break;
          case MessageType.invocation:
            _invokeClientMethod(message as InvocationMessage);
            break;
          case MessageType.streamItem:
          case MessageType.completion:
            var invocationMessage = message as HubInvocationMessage;
            final void Function(HubMessage, Exception?)? callback =
                _callbacks[invocationMessage.invocationId];

            if (callback != null) {
              if (message.type == MessageType.completion) {
                _callbacks.remove(invocationMessage.invocationId);
              }
              callback(message, null);
            }

            break;
          case MessageType.streamInvocation:
            break;
          case MessageType.cancelInvocation:
            break;
          case MessageType.ping:
            break;
          case MessageType.close:
            final closeMessage = message as CloseMessage;
            _logger!(
                LogLevel.information, 'Close message received from server.');

            final exception = (closeMessage.error != null)
                ? Exception(
                    'Server returned an error on close: ${closeMessage.error!}')
                : null;

            if (closeMessage.allowReconnect == true) {
              // It feels wrong not to await connection.stop() here, but
              // processIncomingData is called as part of an onreceive callback
              // which is not async, this is already the behavior for
              // serverTimeout(), and HttpConnection.Stop() should catch and
              //log all possible exceptions.

              _connection!.stop(exception: exception);
            } else {
              // We cannot await stopInternal() here, but subsequent calls to
              //stop() will await this if stopInternal() is still ongoing.
              _stopFuture = _stopInternal(exception: exception);
            }
            break;
          default:
            _logger!(
              LogLevel.warning,
              'Invalid message type: ${message.type}.',
            );
            break;
        }
      }
    }

    _resetTimeoutPeriod();
  }

  dynamic _processHandshakeResponse(dynamic data) {
    HandshakeResponseMessage responseMessage;
    dynamic remainingData;

    try {
      var response = _handshakeProtocol.parseHandshakeResponse(data);
      remainingData = response.$1;
      responseMessage = response.$2;
    } catch (e) {
      final message = 'Error parsing handshake response: $e';
      _logger!(LogLevel.error, message);

      final exception = Exception(message);
      _handshakeCompleter.completeError(exception);
      throw exception;
    }

    if (responseMessage.error != null) {
      final message =
          'Server returned handshake error: ${responseMessage.error!}';
      _logger!(LogLevel.error, message);

      final exception = Exception(message);
      _handshakeCompleter.completeError(exception);
      throw exception;
    } else {
      _logger!(LogLevel.debug, 'Server handshake complete.');
    }

    _handshakeCompleter.complete();
    return remainingData;
  }

  void _connectionClosed({Exception? exception}) {
    _logger!(
      LogLevel.debug,
      'HubConnection.connectionClosed(${exception.toString()}) called while '
      'in state ${_connectionState.toString()}.',
    );

    // Triggering this.handshakeRejecter is insufficient because it could
    //already be resolved without the continuation having run yet.
    _stopDuringStartError ??= (exception != null)
        ? exception
        : Exception(
            'The underlying connection was closed before the hub handshake '
            'could complete.',
          );

    // If the handshake is in progress, start will be waiting for the
    // handshake future, so we complete it. If it has already completed,
    // this should just noop.
    if (!_handshakeCompleter.isCompleted) {
      _handshakeCompleter.complete();
    }

    _cancelCallbacksWithError(
      (exception != null)
          ? exception
          : Exception(
              'Invocation canceled due to the underlying '
              'connection being closed.',
            ),
    );

    _cleanupTimeout();
    _cleanupPingTimer();

    if (_connectionState == HubConnectionState.disconnecting) {
      _completeClose(exception: exception);
    } else if ((_connectionState == HubConnectionState.connected) &&
        _reconnectPolicy != null) {
      _reconnect(exception: exception);
    } else if (_connectionState == HubConnectionState.connected) {
      _completeClose(exception: exception);
    }

    // If none of the above if conditions were true were called the
    // HubConnection must be in either:
    // 1. The Connecting state in which case the handshakeResolver will
    // complete it and stopDuringStartError will fail it.
    // 2. The Reconnecting state in which case the handshakeResolver will
    // complete it and stopDuringStartError will fail the current reconnect
    // attempt and potentially continue the reconnect() loop.
    // 3. The Disconnected state in which case we're already done.
  }

  void _cancelCallbacksWithError(Exception exception) {
    final Map<String?, void Function(HubMessage?, Exception)> callbacks =
        _callbacks;
    _callbacks = {};

    callbacks.forEach((key, value) {
      value(null, exception);
    });
  }

  InvocationMessage _createInvocation({
    String? methodName,
    List<dynamic>? args,
    required bool nonblocking,
    List<String>? streamIds,
  }) {
    if (nonblocking) {
      if (streamIds!.isNotEmpty) {
        return InvocationMessage(
          arguments: args,
          streamIds: streamIds,
          target: methodName,
        );
      } else {
        return InvocationMessage(
          arguments: args,
          streamIds: [],
          target: methodName,
        );
      }
    } else {
      final invocationId = _invocationId;
      if (_invocationId != null) {
        _invocationId = _invocationId! + 1;
      }

      if (streamIds!.isNotEmpty) {
        return InvocationMessage(
          arguments: args,
          invocationId: invocationId.toString(),
          streamIds: streamIds,
          target: methodName,
        );
      } else {
        return InvocationMessage(
          arguments: args,
          invocationId: invocationId.toString(),
          streamIds: [],
          target: methodName,
        );
      }
    }
  }

  StreamInvocationMessage _createStreamInvocation({
    String? methodName,
    List<dynamic>? args,
    required List<String> streamIds,
  }) {
    final invocationId = _invocationId;
    if (_invocationId != null) {
      _invocationId = _invocationId! + 1;
    }

    if (streamIds.isNotEmpty) {
      return StreamInvocationMessage(
        arguments: args,
        invocationId: invocationId.toString(),
        streamIds: streamIds,
        target: methodName,
      );
    } else {
      return StreamInvocationMessage(
        arguments: args,
        invocationId: invocationId.toString(),
        streamIds: [],
        target: methodName,
      );
    }
  }

  CancelInvocationMessage _createCancelInvocation({String? id}) {
    return CancelInvocationMessage(invocationId: id);
  }

  StreamItemMessage _createStreamItemMessage({String? id, dynamic item}) {
    return StreamItemMessage(invocationId: id, item: item);
  }

  CompletionMessage _createCompletionMessage({
    String? id,
    Exception? exception,
    dynamic result,
  }) {
    if (exception != null) {
      return CompletionMessage(
        error: exception.toString(),
        invocationId: id,
      );
    }

    return CompletionMessage(invocationId: id, result: result);
  }

  void _launchStreams(Map<int?, Stream> streams, Future<void> futureQueue) {
    if (streams.isEmpty) {
      return;
    }

    futureQueue = Completer<void>().future;

    streams.forEach((streamId, stream) {
      stream.listen((data) {
        futureQueue = futureQueue.then(
          (_) => _sendWithProtocol(
            _createStreamItemMessage(
              id: streamId.toString(),
              item: data,
            ),
          ),
        );
      }, onDone: () {
        futureQueue = futureQueue.then(
          (_) => _sendWithProtocol(
            _createCompletionMessage(
              id: streamId.toString(),
            ),
          ),
        );
      }, onError: (e) {
        futureQueue = futureQueue.then(
          (_) => _sendWithProtocol(
            _createCompletionMessage(
              id: streamId.toString(),
              exception: e as Exception,
            ),
          ),
        );
      });
    });
  }

  /// Registers a handler that will be invoked when the connection is closed.
  void onclose(ClosedCallback callback) {
    _closedCallbacks.add(callback);
  }

  /// Registers a handler that will be invoked when the connection starts
  /// reconnecting.
  void onreconnecting(ReconnectingCallback callback) {
    _reconnectingCallbacks.add(callback);
  }

  /// Registers a handler that will be invoked when the connection successfully
  /// reconnects.
  void onreconnected(ReconnectedCallback callback) {
    _reconnectedCallbacks.add(callback);
  }

  void _cleanupPingTimer() {
    if (_pingServerHandle != null) {
      _clearTimeout(_pingServerHandle);
    }
  }

  void _cleanupTimeout() {
    if (_timeoutHandle != null) {
      _clearTimeout(_timeoutHandle);
    }
  }

  void _clearTimeout(Timer? timer) {
    timer?.cancel();
    timer = null;
  }

  void _invokeClientMethod(InvocationMessage invocationMessage) {
<<<<<<< HEAD
    final methods = _methods[invocationMessage.target.toLowerCase()] ?? _methods['*'];
=======
    final methods = _methods[invocationMessage.target!.toLowerCase()];
>>>>>>> 386000c3

    if (methods != null) {
      try {
        for (var method in methods) {
          method(invocationMessage.arguments);
        }
      } catch (e) {
        _logger!(
          LogLevel.error,
          'A callback for the method '
          '${invocationMessage.target!.toLowerCase()} '
          'threw error \'${e.toString()}\'.',
        );
      }

      if (invocationMessage.invocationId != null) {
        // This is not supported in v1. So we return an error to avoid
        //blocking the server waiting for the response.
        final message =
            'Server requested a response, which is not supported in '
            'this version of the client.';
        _logger!(LogLevel.error, message);

        // We don't want to wait on the stop itself.
        _stopFuture = _stopInternal(exception: Exception(message));
      }
    } else {
      _logger!(
        LogLevel.warning,
        'No client method with the name '
        '\'${invocationMessage.target}\' found.',
      );
    }
  }
}<|MERGE_RESOLUTION|>--- conflicted
+++ resolved
@@ -1090,11 +1090,8 @@
   }
 
   void _invokeClientMethod(InvocationMessage invocationMessage) {
-<<<<<<< HEAD
-    final methods = _methods[invocationMessage.target.toLowerCase()] ?? _methods['*'];
-=======
-    final methods = _methods[invocationMessage.target!.toLowerCase()];
->>>>>>> 386000c3
+    final methods =
+        _methods[invocationMessage.target?.toLowerCase()] ?? _methods['*'];
 
     if (methods != null) {
       try {
