--- conflicted
+++ resolved
@@ -12,14 +12,6 @@
     // ignore: uri_does_not_exist
     if (dart.library.io) 'web_socket_channel_io.dart' as platform;
 
-<<<<<<< HEAD
-import 'package:signalr_core/src/logger.dart';
-import 'package:signalr_core/src/transport.dart';
-import 'package:signalr_core/src/utils.dart';
-import 'package:web_socket_channel/web_socket_channel.dart';
-
-=======
->>>>>>> 5da0244b
 class WebSocketTransport implements Transport {
   final Logging _logging;
   final AccessTokenFactory _accessTokenFactory;
@@ -68,7 +60,6 @@
 
     url = url.replaceFirst(RegExp(r'^http'), 'ws');
 
-<<<<<<< HEAD
     _channel = await platform.connect(Uri.parse(url), client: _client);
 
     _logging(LogLevel.information, 'WebSocket connected to $url.');
@@ -81,7 +72,7 @@
       if (onreceive != null) {
         try {
           onreceive(data);
-        } catch (e1) {
+        } on Exception catch (e1) {
           _close(e1);
           return;
         }
@@ -96,38 +87,6 @@
     }, cancelOnError: false);
 
     return connectFuture.complete();
-=======
-    try {
-      _channel = await platform.connect(Uri.parse(url), client: _client);
-
-      _logging(LogLevel.information, 'WebSocket connected to $url.');
-      opened = true;
-
-      _streamSubscription = _channel.stream.listen((data) {
-        var dataDetail = getDataDetail(data, _logMessageContent);
-        _logging(LogLevel.trace,
-            '(WebSockets transport) data received. $dataDetail');
-        if (onreceive != null) {
-          try {
-            onreceive(data);
-          } catch (e1) {
-            _close(e1 as Exception);
-            return;
-          }
-        }
-      }, onError: (e) {
-        _logging(LogLevel.error, (e as Error).toString());
-      }, onDone: () {
-        if (opened == true) {
-          _close(null);
-        } else {}
-      }, cancelOnError: false);
-
-      return connectFuture.complete();
-    } catch (e) {
-      return connectFuture.completeError(e);
-    }
->>>>>>> 5da0244b
   }
 
   @override
